from argparse import Namespace
from pathlib import Path
from pytorch_lightning.callbacks import EarlyStopping
from pytorch_lightning.loggers import TensorBoardLogger
from tqdm import tqdm
from typing import Dict, Optional, Tuple, Union

import pytorch_lightning as pl
import torch

from src.datasets_labeled import labeled_datasets
from src.models import Model


all_dataset_names = [d.dataset for d in labeled_datasets]


def validate(hparams: Namespace) -> Namespace:
    # Check model name
    if not hparams.model_name:
        raise ValueError("model_name is not set")

    # Check datasets
    for datasets_to_check_str in [hparams.eval_datasets, hparams.train_datasets]:
        datasets_to_check = datasets_to_check_str.split(",")
        missing_datasets = [name for name in datasets_to_check if name not in all_dataset_names]
        if len(missing_datasets) > 0:
            raise ValueError(f"{hparams.model_name} missing datasets: {missing_datasets}")

    # Check bounding box
    if not (hparams.min_lat and hparams.max_lat and hparams.min_lon and hparams.max_lon):
        raise ValueError(f"{hparams.model_name} missing lat lon bbox")

    # All checks passed, no issues
    return hparams


def add_dataset_stats(model: Model, hparams: Namespace) -> Namespace:
    norm_dict = model.normalizing_dict
    local_train_dataset = model.get_dataset(
        "training", is_local_only=True, normalizing_dict=norm_dict
    )
    local_val_dataset = model.get_dataset(
        "validation", is_local_only=True, upsample=False, normalizing_dict=norm_dict
    )

    # local train
    hparams.local_train_original_size = local_train_dataset.original_size
    hparams.local_train_upsampled_size = len(local_train_dataset)
    hparams.local_train_crop_percentage = local_train_dataset.crop_percentage

    # local val
    hparams.local_val_size = len(local_val_dataset)
    hparams.local_val_crop_percentage = local_val_dataset.crop_percentage

    return hparams


def save_model_ckpt(trainer: pl.Trainer, model_ckpt_path: Path):
    if model_ckpt_path.exists():
        model_ckpt_path.unlink()
    model_ckpt_path.parent.mkdir(parents=True, exist_ok=True)
    trainer.save_checkpoint(model_ckpt_path)


def save_model_pt(model: Model, model_pt_path: Path):
    if model_pt_path.exists():
        model_pt_path.unlink()
    model_pt_path.parent.mkdir(parents=True, exist_ok=True)
    sm = torch.jit.script(model)
    sm.save(str(model_pt_path))


def train_model(
    hparams, model_ckpt_path: Optional[Path] = None
) -> Tuple[pl.LightningModule, Dict[str, float]]:

    model = Model(hparams)

    early_stop_callback = EarlyStopping(
        monitor="val_loss",
        min_delta=0.00,
        patience=hparams.patience,
        verbose=True,
        mode="min",
    )

    logger = TensorBoardLogger("tb_logs", name=hparams.eval_datasets)
    trainer = pl.Trainer(
        default_save_path=hparams.data_folder,
        max_epochs=hparams.max_epochs,
        early_stop_callback=early_stop_callback,
        checkpoint_callback=False,
        logger=logger,
    )

    trainer.fit(model)

    hparams = add_dataset_stats(model, hparams)
    logger.experiment.add_hparams(vars(hparams), trainer.callback_metrics)

    if model_ckpt_path is None:
        model_ckpt_path = Path(f"{hparams.model_dir}/{hparams.model_name}.ckpt")
    save_model_ckpt(trainer, model_ckpt_path)

    metrics = get_metrics_from_trainer(trainer)
    metrics["local_val_size"] = hparams.local_val_size
    metrics["local_val_crop_percentage "] = hparams.local_val_crop_percentage

    return model, metrics


def get_metrics_from_trainer(trainer: pl.LightningModule) -> Dict[str, float]:
    return {
        k: round(float(v), 4)
        for k, v in trainer.callback_metrics.items()
        if ("_global_" not in k and "loss" not in k)
    }


def run_evaluation_on_one_model(model: Model, test: bool = False) -> Dict[str, float]:
    trainer = pl.Trainer(checkpoint_callback=False, logger=False)
    if test:
        trainer.test(model)
    else:
        trainer.model = model
        trainer.main_progress_bar = tqdm(disable=True)
        trainer.run_evaluation(test_mode=False)
    metrics = get_metrics_from_trainer(trainer)
    return metrics


def run_evaluation(
    model_ckpt_path: Union[Path, str], alternative_threshold: Optional[float] = None
) -> Tuple[Model, Dict[str, float]]:
    model = Model.load_from_checkpoint(model_ckpt_path)
    metrics = run_evaluation_on_one_model(model)
    if alternative_threshold:
        alternative_model = Model.load_from_checkpoint(model_ckpt_path)
        alternative_model.hparams.probability_threshold = alternative_threshold
        alternative_metrics = run_evaluation_on_one_model(alternative_model)
        for k, v in alternative_metrics.items():
            metrics[f"thresh{alternative_threshold}_{k}"] = v

    metrics["local_val_size"] = model.hparams.local_val_size
    metrics["local_val_crop_percentage "] = model.hparams.local_val_crop_percentage
    return model, metrics


def model_pipeline(hparams: Namespace, retrain_all: bool = False) -> Tuple[str, Dict[str, float]]:

    hparams = validate(hparams)

    model_name = hparams.model_name
    model_ckpt_path = Path(f"{hparams.model_dir}/{model_name}.ckpt")
    model_pt_path = model_ckpt_path.with_suffix(".pt")

    train = False

    if retrain_all or not model_ckpt_path.exists():
        train = True
    else:
        model = Model.load_from_checkpoint(model_ckpt_path)
        model_hparams = model.hparams.__dict__
        params_that_can_change = ["alternative_threshold", "fail_on_error", "retrain_all"]
        for k, v in hparams.__dict__.items():
<<<<<<< HEAD
            if k in model_hparams and model_hparams[k] != v and k not in ["alternative_threshold", "fail_on_error", "retrain_all"]:
=======
            if k in model_hparams and model_hparams[k] != v and k not in params_that_can_change:
>>>>>>> 459c5645
                print(
                    f"\u2714 {model_name} exists, but new parameters for {k} were found, retraining"
                )
                train = True
                break

        if not train:
            print(f"\n\u2714 {model_name} exists, running evaluation only")
            threshold = (
                hparams.alternative_threshold if "alternative_threshold" in hparams else None
            )
            model, metrics = run_evaluation(model_ckpt_path, threshold)
            print(f" \u2714 {model_name} completed evaluation")
            train = False

    if train:
        print(f"\u2714 {model_name} beginning training")
        model, metrics = train_model(hparams, model_ckpt_path)
        print(f"\n\u2714 {model_name} completed training and evaluation")
        print(metrics)

    if train or not model_pt_path.exists():
        for key in ["unencoded_val_local_f1_score", "encoded_val_local_f1_score"]:
            if key in metrics and metrics[key] > 0.6:
                save_model_pt(model, model_pt_path)
                break

    return model_name, metrics<|MERGE_RESOLUTION|>--- conflicted
+++ resolved
@@ -164,11 +164,7 @@
         model_hparams = model.hparams.__dict__
         params_that_can_change = ["alternative_threshold", "fail_on_error", "retrain_all"]
         for k, v in hparams.__dict__.items():
-<<<<<<< HEAD
-            if k in model_hparams and model_hparams[k] != v and k not in ["alternative_threshold", "fail_on_error", "retrain_all"]:
-=======
             if k in model_hparams and model_hparams[k] != v and k not in params_that_can_change:
->>>>>>> 459c5645
                 print(
                     f"\u2714 {model_name} exists, but new parameters for {k} were found, retraining"
                 )
