__author__ = "Adam Yang"

from pathlib import Path

import cartopy.io.shapereader as shpreader
import ee
import geemap
import geopandas as gpd
import pandas as pd
from shapely.geometry import GeometryCollection
from sklearn.metrics import classification_report

DATA_PATH = "../data/datasets/"
# Country codes for Natural Earth bounding box according file name of testing set (try looking up 3 letter codes)
TEST_CODE = {
    "Kenya": "KEN",
    "Togo": "TGO",
    "Tanzania": "TZA",
    "Tanzania_CEO_2019": "TZA",
    "Malawi": "MWI",
}
DATASET_PATH = Path(DATA_PATH).glob("*")
NE_GDF = gpd.read_file(
    shpreader.natural_earth(resolution="10m", category="cultural", name="admin_1_states_provinces")
)

# Hold directories of test files
TEST_COUNTRIES = {
    "Kenya": DATA_PATH + "KenyaCEO2019.csv",
    "Togo": DATA_PATH + "Togo.csv",
    "Tanzania": DATA_PATH + "Tanzania_CEO_2019.csv",
    "Malawi": DATA_PATH + "Malawi_CEO_2020.csv",
}

REDUCER = ee.Reducer.mode()
MAP_COLUMN = "extracted"
LAT = "lat"
LON = "lon"
CLASS_COL = "binary"
COUNTRY_COL = "country"


class Covermap:
    """
    Object class for earth engine covermap. Covermap is defined by:
        1. Dataset title (ex: 'dynamicworld', 'gfsad-lgrip' )
        2. earth engine asset (must be image collection)
        3. resolution (int in meters)
        4. countries covered (if left blank, we assume it covers all countries in test_countries,
            as is the case with global datasets)
        5. the final parameter can either be a float defining the treshold for positive/negative
        labels (typically 0.5)
           OR a list of labels for cropland
    See examples in TARGETS.
    """

    def __init__(
        self,
        title: str,
        ee_asset: ee.ImageCollection,
        resolution: int,
        countries=None,
        probability=None,
        crop_labels=None,
    ) -> None:
        self.title = title
        self.ee_asset = ee_asset
        self.resolution = resolution

        assert (probability is None) ^ (
            crop_labels is None
        ), "Please specify only 1 of (probability and threshold) or crop_labels"

        self.probability = probability
        self.crop_labels = crop_labels

        if countries is None:
            self.countries = [c for c in TEST_COUNTRIES]
        else:
            self.countries = countries

    def extract_test(self, test) -> gpd.GeoDataFrame:
        # Extract from countires that are covered by map
        test_points = test.loc[test[COUNTRY_COL].isin(self.countries)].copy()

        sampled = extract_points(ic=self.ee_asset, test_points=test_points, resolution=self.resolution)

        if len(sampled) != len(test_points):
            if len(sampled) > len(test_points):
                print(
                    "Extracting error: length of sampled dataset is not the same as testing dataset (more)"
                )
            else:
                print(
                    "Extracting error: length of sampled dataset is not the same as testing dataset (less)"
                )

        # Recast values
        if self.probability:

            def mapper(x):
                return 1 if x >= self.probability else 0

        else:
            if type(self.crop_labels) is list:

                def mapper(x):
                    return 1 if x in self.crop_labels else 0

            else:
                print("Invalid valid label format")
                return None

<<<<<<< HEAD
        sampled[self.title] = sampled[MAP_COLUMN].apply(lambda x: mapper(x))
        
=======
        sampled[self.title] = sampled[REDUCER_STR].apply(lambda x: mapper(x))

>>>>>>> 1b2c5301
        assert len(sampled) != 0, "Empty testing set"

        return sampled[[LAT, LON, self.title]]

    def __repr__(self) -> str:
        return self.title + " " + repr(self.countries)


class TestCovermaps:
    """
    Architecture for sampling and comparing ee maps to compare against CropHarvest testing sets.
    Covermaps can be self specified or taken from TARGETS dict. If no countries are given to
    test in, class uses all test sets available.
    """

    def __init__(self, test_countries: list, covermaps: list) -> None:
        self.test_countries = test_countries
        if test_countries is None:
            self.test_countries = TEST_COUNTRIES.keys
        self.covermaps = covermaps
        self.covermap_titles = [x.title for x in self.covermaps]
        self.sampled_maps: dict = {}
        self.results: dict = {}

    def get_test_points(self, targets=None) -> gpd.GeoDataFrame:
        """
        Returns geodataframe containing all test points from labeled maps.
        *Modified from generate_test_data()*
        """
        if targets is None:
            targets = self.test_countries.copy()

        test_set = []

        for country in targets:
            gdf = read_test(TEST_COUNTRIES[country], country=country)
            gdf = filter_by_bounds(TEST_CODE[country], gdf)

            test_set.append(gdf)

        test = gpd.GeoDataFrame(pd.concat(test_set))
        test.reset_index(inplace=True, drop=True)

        return test

    def extract_covermaps(self, test_df):
        """
        Groups testing points by country then extracts from each map. If map does not include
        specified country, the map is skipped. Resulting extracted points are combined for
        each country then added to sampled_maps, where key = country and value = a dataframe of
        extracted points from maps.
        """
        for country in self.test_countries:
            country_test = test_df.loc[test_df[COUNTRY_COL] == country].copy()

            assert not country_test.is_empty.all(), "No testing points for " + country

            for map in self.covermaps:
                if country in map.countries:
                    print(f"[{country}] sampling " + map.title + "...")

                    map_sampled = map.extract_test(country_test).copy()
                    country_test = pd.merge(country_test, map_sampled, on=[LAT, LON], how="left")
                    country_test.drop_duplicates(
                        inplace=True
                    )  # TODO find why points get duplicated

            self.sampled_maps[country] = country_test

        return self.sampled_maps.copy()

    def evaluate(self):
        """
        Evaluates extracted maps using CropHarvest maps as baseline. Groups metrics
        by country, and countries with NaN values will have those row dropped.
        """
        if len(self.sampled_maps) == 0:
            print("No maps extracted")
            return None
        else:
            print("evaluating maps...")
            for country in self.sampled_maps:
                comparisons = []
                dataset = self.sampled_maps[country].copy()

                for map in self.covermap_titles:
                    if map in dataset.columns:
                        temp = dataset[[CLASS_COL, map]].dropna()
                        print("dataset: " + map + " | country: " + country)

                        comparisons.append(
                            generate_report(map, country, temp[CLASS_COL], temp[map])
                        )

                self.results[country] = pd.concat(comparisons).set_index(["dataset"])

            return self.results.copy()

    def __repr__(self) -> str:
        return repr(self.covermap_titles) + " " + repr(self.test_countries)


# Supporting funcs


def generate_test_data(target_paths) -> gpd.GeoDataFrame:
    """
    Returns geodataframe containing all test points from labeled maps.
    """

    test_set = []

    for p in target_paths:
        # Set dict key name
        key = p.stem
        print(key)

        # Read in data and extract test values and points
        gdf = read_test(p)

        print(len(gdf))
        gdf = filter_by_bounds(TEST_CODE[key], gdf)
        print(len(gdf))

        test_set.append(gdf)

    test = gpd.GeoDataFrame(pd.concat(test_set))
    test.reset_index(inplace=True, drop=True)

    return test


def create_point(row) -> ee.Feature:
    """
    Creates ee.Feature from longitude and latitude coordinates from a dataframe. Column
    values are assumed to be LAT, LON, and CLASS_COLUMN
    """

    geom = ee.Geometry.Point(row.lon, row.lat)
    prop = dict(row[[LON, LAT, CLASS_COL]])

    return ee.Feature(geom, prop)


def bufferPoints(radius: int, bounds: bool):
    """
    Generates function to add buffering radius to point. "bound" (bool) snap boundaries of radii to
    square pixel
    """

    def function(pt):
        pt = ee.Feature(pt)
        return pt.buffer(radius).bounds() if bounds else pt.buffer(radius)

    return function


def raster_extraction(
    image, fc, resolution, crs="EPSG:4326"
) -> ee.FeatureCollection:
    """
    Mapping function used to extract values, given a feature collection, from an earth engine image.
    """
    fc_sub = fc.filterBounds(image.geometry())
    im = image.reproject(crs=crs, scale=resolution)
<<<<<<< HEAD
    feature = im.sampleRegions(collection=fc_sub, scale=resolution, projection=crs) #TODO Sample regions? 
=======
    feature = im.reduceRegions(
        collection=fc_sub, reducer=reducer, scale=resolution, crs=crs
    )  # TODO Sample regions?
>>>>>>> 1b2c5301

    return feature


def extract_points(
    ic: ee.ImageCollection, test_points, resolution=10, projection="EPSG:4326"
) -> gpd.GeoDataFrame:
    """
    Creates geodataframe of extracted values from image collection. Assumes ic parameters are set
    (date, region, band, etc.).
    """
    test_coll = ee.FeatureCollection(
        test_points.apply(lambda x: create_point(x), axis=1).to_list()
    )

    extracted = ic.map(lambda x: raster_extraction(x, test_coll, resolution, crs=projection)).flatten()
    extracted = geemap.ee_to_gdf(extracted)
    extracted.rename(columns={extracted.columns[1]:MAP_COLUMN}, inplace=True)

    return extracted


def filter_by_bounds(country_code: str, gdf: gpd.GeoDataFrame) -> gpd.GeoDataFrame:
    """
    Filters out data in gdf that is not within country bounds
    """
    boundary = NE_GDF.loc[NE_GDF["adm1_code"].str.startswith(country_code), :].copy()

    if boundary.crs is None:
        boundary = boundary.set_crs("epsg:4326")
    if boundary.crs != "epsg:4326":
        boundary = boundary.to_crs("epsg:4326")

    boundary = GeometryCollection([x for x in boundary["geometry"]])

    mask = gdf.within(boundary)
    filtered = gdf.loc[mask].copy()

    return filtered


def read_test(path: str, country=None) -> gpd.GeoDataFrame:
    """
    Opens and binarizes dataframe used for test set.
    """

    try:
        test = pd.read_csv(path)[["lat", "lon", "class_probability", "country", "subset"]]
    except KeyError:
        test = pd.read_csv(path)[["lat", "lon", "class_probability", "subset"]]
        if country is None:
            raise Exception("No country given in dataset. Input country string needed")
        test["country"] = country

    test = gpd.GeoDataFrame(test, geometry=gpd.points_from_xy(test.lon, test.lat), crs="epsg:4326")

    # Use only consensus points, and use entire Kenya map
    if country == "Kenya":
        test = test[test["class_probability"].isin([0, 1])]
    else:
        test = test[test["class_probability"].isin([0, 1])].loc[test["subset"] == "testing"]
    test.rename(columns={"class_probability": CLASS_COL}, inplace=True)
    test[CLASS_COL] = test[CLASS_COL].astype(int)

    return test


def generate_report(dataset_name: str, country: str, true, pred) -> pd.DataFrame:
    """
    Creates classification report on crop coverage binary values. Assumes 1 indicates cropland.
    """
    report = classification_report(true, pred, output_dict=True)
    return pd.DataFrame(
        data={
            "dataset": dataset_name,
            "country": country,
            "crop_f1": report["1"]["f1-score"],
            "accuracy": report["accuracy"],
            "crop_support": report["1"]["support"],
            "noncrop_support": report["0"]["support"],
            "crop_recall": report["1"]["recall"],
            "noncrop_recall": report["0"]["recall"],
            "crop_precision": report["1"]["precision"],
            "noncrop_precision": report["0"]["precision"],
        },
        index=[0],
    ).round(2)


# Maps
TARGETS = {
    "harvest-togo": Covermap(
        "harvest-togo",
        ee.ImageCollection(
            ee.Image("projects/sat-io/open-datasets/nasa-harvest/togo_cropland_binary")
        ),
        resolution=10,
        probability=0.5,
        countries=["Togo"],
    ),
    "harvest-kenya": Covermap(
        "harvest-kenya",
        ee.ImageCollection(
            ee.Image("projects/sat-io/open-datasets/nasa-harvest/kenya_cropland_binary")
        ),
        resolution=10,
        probability=0.5,
        countries=["Kenya"],
    ),
    "harvest-tanzania": Covermap(
        "harvest-tanzania",
        ee.ImageCollection(ee.Image("users/adadebay/Tanzania_cropland_2019")),
        resolution=10,
        probability=0.5,
        countries=["Tanzania"],
    ),
    "copernicus": Covermap(
        "copernicus",
        ee.ImageCollection("COPERNICUS/Landcover/100m/Proba-V-C3/Global")
        .select("discrete_classification")
        .filterDate("2019-01-01", "2019-12-31"),
        resolution=100,
        crop_labels=[40],
    ),
    "esa": Covermap(
        "esa", ee.ImageCollection("ESA/WorldCover/v100"), resolution=10, crop_labels=[40]
    ),
    "glad": Covermap(
        "glad",
        ee.ImageCollection("users/potapovpeter/Global_cropland_2019"),
        resolution=30,
        probability=0.5,
    ),
    "gfsad": Covermap(
        "gfsad",
        ee.ImageCollection(ee.Image("USGS/GFSAD1000_V1")),
        resolution=1000,
        crop_labels=[1, 2, 3, 4, 5],
    ),
    "asap": Covermap(
        "asap",
        ee.ImageCollection(ee.Image("users/sbaber/asap_mask_crop_v03")),
        resolution=1000,
        crop_labels=list(range(10, 190)),
    ),
    "dynamicworld": Covermap(
        "dynamicworld",
        ee.ImageCollection(
            ee.ImageCollection("GOOGLE/DYNAMICWORLD/V1")
            .filter(ee.Filter.date("2019-01-01", "2020-01-01"))
            .select(["label"])
            .mode()
        ),
        resolution=10,
        crop_labels=[4],
    ),
    "gfsad-gcep": Covermap(
        "gfsad-gcep",
        ee.ImageCollection("projects/sat-io/open-datasets/GFSAD/GCEP30"),
        resolution=30,
        crop_labels=[2],
    ),
    "gfsad-lgrip": Covermap(
        "gfsad-lgrip",
        ee.ImageCollection("projects/sat-io/open-datasets/GFSAD/LGRIP30"),
        resolution=30,
        crop_labels=[2, 3],
    ),
    "de-africa-2019": Covermap(
        "de-africa-2019",
        ee.ImageCollection("projects/sat-io/open-datasets/DEAF/CROPLAND-EXTENT/filtered"),
        resolution=10,
        crop_labels=[1],
    ),
    "esa-cci-africa": Covermap(
        "esa-cci-africa",
        ee.ImageCollection(
            ee.Image("projects/sat-io/open-datasets/ESA/ESACCI-LC-L4-LC10-Map-20m-P1Y-2016-v10")
        ),
        resolution=20,
        crop_labels=[4],
    ),
    "globcover-v23": Covermap(
        "globcover-v23",
        ee.ImageCollection(
            ee.Image("projects/sat-io/open-datasets/ESA/GLOBCOVER_L4_200901_200912_V23")
        ),
        resolution=300,
        crop_labels=[11, 14, 20, 30],
    ),
    "globcover-v22": Covermap(
        "globcover-v22",
        ee.ImageCollection(
            ee.Image("projects/sat-io/open-datasets/ESA/GLOBCOVER_200412_200606_V22_Global_CLA")
        ),
        resolution=300,
        crop_labels=[11, 14, 20, 30],
    ),
    "harvest-crop-maps": Covermap(
        "harvest-crop-maps",
        ee.ImageCollection("projects/bsos-geog-harvest1/assets/harvest-crop-maps"),
        resolution=10,
        probability=0.5,
<<<<<<< HEAD
        countries=["Togo", "Kenya", "Malawi"]
    ),
    "esri-lulc": Covermap(
        "esri-lulc", 
        ee.ImageCollection("projects/sat-io/open-datasets/landcover/ESRI_Global-LULC_10m_TS")
        .filter(ee.Filter.date("2019-01-01", "2020-01-01")),
        resolution=10,
        crop_labels=[5]
    )
=======
        countries=["Togo", "Kenya", "Malawi"],
    ),
>>>>>>> 1b2c5301
}<|MERGE_RESOLUTION|>--- conflicted
+++ resolved
@@ -111,13 +111,8 @@
                 print("Invalid valid label format")
                 return None
 
-<<<<<<< HEAD
         sampled[self.title] = sampled[MAP_COLUMN].apply(lambda x: mapper(x))
         
-=======
-        sampled[self.title] = sampled[REDUCER_STR].apply(lambda x: mapper(x))
-
->>>>>>> 1b2c5301
         assert len(sampled) != 0, "Empty testing set"
 
         return sampled[[LAT, LON, self.title]]
@@ -283,13 +278,7 @@
     """
     fc_sub = fc.filterBounds(image.geometry())
     im = image.reproject(crs=crs, scale=resolution)
-<<<<<<< HEAD
     feature = im.sampleRegions(collection=fc_sub, scale=resolution, projection=crs) #TODO Sample regions? 
-=======
-    feature = im.reduceRegions(
-        collection=fc_sub, reducer=reducer, scale=resolution, crs=crs
-    )  # TODO Sample regions?
->>>>>>> 1b2c5301
 
     return feature
 
@@ -493,7 +482,6 @@
         ee.ImageCollection("projects/bsos-geog-harvest1/assets/harvest-crop-maps"),
         resolution=10,
         probability=0.5,
-<<<<<<< HEAD
         countries=["Togo", "Kenya", "Malawi"]
     ),
     "esri-lulc": Covermap(
@@ -503,8 +491,4 @@
         resolution=10,
         crop_labels=[5]
     )
-=======
-        countries=["Togo", "Kenya", "Malawi"],
-    ),
->>>>>>> 1b2c5301
 }