--- conflicted
+++ resolved
@@ -355,7 +355,6 @@
             "2019-01-01", "2019-12-31"
         ),
         resolution=100,
-<<<<<<< HEAD
         crop_labels=[40]
     ),
     "esa": Covermap(
@@ -366,12 +365,6 @@
         resolution=10,
         crop_labels=[40]
     ),
-=======
-        crop_label=40,
-    ),
-    "esa": Covermap("esa", ee.ImageCollection("ESA/WorldCover/v100"), resolution=10, crop_label=40),
-    "esa": Covermap("esa", ee.ImageCollection("ESA/WorldCover/v100"), resolution=10, crop_label=40),
->>>>>>> 46d8fcbd
     "glad": Covermap(
         "glad",
         ee.ImageCollection(
@@ -391,7 +384,6 @@
     ),
     "asap": Covermap(
         "asap",
-<<<<<<< HEAD
         ee.ImageCollection(
             ee.Image("users/sbaber/asap_mask_crop_v03")
         ),
@@ -409,19 +401,6 @@
         resolution=10,
         probability=True,
         p_threshold=0.5
-=======
-        ee.ImageCollection(ee.Image("users/sbaber/asap_mask_crop_v03")),
-        resolution=1000
-        # TODO
-    ),
-    "dynamicworld": Covermap(
-        "dynamicworld",
-        ee.ImageCollection("GOOGLE/DYNAMICWORLD/V1")
-        .select("crops")
-        .filterDate("2019-01-01", "2019-12-31"),
-        resolution=10,
-        probability=True,
->>>>>>> 46d8fcbd
     ),
     "gfsad-gcep": Covermap(
         "gfsad-gcep",
@@ -429,7 +408,6 @@
             "projects/sat-io/open-datasets/GFSAD/GCEP30"
         ),
         resolution=30,
-<<<<<<< HEAD
         crop_labels=[2]
     ),
     "gfsad-lgrip": Covermap(
@@ -440,14 +418,4 @@
         resolution=30,
         crop_labels=[2,3]
     )
-=======
-        crop_label=[2],
-    ),
-    "gfsad-lgrip": Covermap(
-        "gfsad-lgrip",
-        ee.ImageCollection("projects/sat-io/open-datasets/GFSAD/LGRIP30"),
-        resolution=30,
-        crop_label=[2, 3],
-    ),
->>>>>>> 46d8fcbd
 }