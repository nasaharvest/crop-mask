--- conflicted
+++ resolved
@@ -106,11 +106,7 @@
             else hparams.train_datasets
         )
         if normalizing_dict_key not in all_dataset_params:
-<<<<<<< HEAD
-            dataset = self.get_dataset(subset="training", cache=False)
-=======
             dataset = self.get_dataset(subset="training", cache=False, upsample=False)
->>>>>>> 5c568657
             # we save the normalizing dict because we calculate weighted
             # normalization values based on the datasets we combine.
             # The number of instances per dataset (and therefore the weights) can
@@ -138,21 +134,6 @@
             k: np.array(v) for k, v in dataset_params["normalizing_dict"].items()
         }
 
-<<<<<<< HEAD
-        forecaster_output_timesteps = 0
-        if self.hparams.forecast:
-            self.forecaster_input_timesteps = self.hparams.input_months
-            forecaster_output_timesteps = max(self.num_timesteps) - self.hparams.input_months
-        elif len(self.num_timesteps) > 1:
-            self.forecaster_input_timesteps = min(self.num_timesteps)
-            forecaster_output_timesteps = self.hparams.input_months - min(self.num_timesteps)
-
-        self.forecaster = None
-        if forecaster_output_timesteps > 0:
-            self.forecaster = Forecaster(
-                num_bands=self.input_size,
-                output_timesteps=forecaster_output_timesteps,
-=======
         # Needed so that forecast is exposed to jit
         self.forecast = self.hparams.forecast
         self.input_months = self.hparams.input_months
@@ -170,7 +151,6 @@
             self.forecaster = Forecaster(
                 num_bands=self.input_size,
                 output_timesteps=self.forecaster_output_timesteps,
->>>>>>> 5c568657
                 hparams=hparams,
             )
 
@@ -402,31 +382,14 @@
         """
 
         y_nans = torch.isnan(y_true)
-<<<<<<< HEAD
-=======
 
         # If there is no nans in the batch compute forecaster loss as usual
->>>>>>> 5c568657
         if bool(y_nans.any()) is False:
             return self.forecaster_loss(y_true, y_forecast)
 
         nan_batch_index = y_nans.any(dim=1).any(dim=1)
         nan_month_index = y_nans.any(dim=0).any(dim=1)
 
-<<<<<<< HEAD
-        full_shape = (-1, y_true.shape[1], y_true.shape[2])
-        y_true_full = y_true[~nan_batch_index].reshape(full_shape)
-        y_forecast_full = y_forecast[~nan_batch_index].reshape(full_shape)
-
-        partial_shape = (-1, sum(~nan_month_index), y_true.shape[2])
-        y_true_partial = y_true[nan_batch_index][:, ~nan_month_index].reshape(partial_shape)
-        y_forecast_partial = y_forecast[nan_batch_index][:, ~nan_month_index].reshape(partial_shape)
-
-        assert y_forecast_full.shape[0] + y_forecast_partial.shape[0] == y_forecast.shape[0]
-        assert y_forecast_full[0].shape == y_true_full[0].shape
-        assert bool(torch.all(torch.isnan(y_forecast_full))) is False
-        assert bool(torch.all(torch.isnan(y_forecast_partial))) is False
-=======
         partial_shape = (-1, sum(~nan_month_index), y_true.shape[2])
         y_true_partial = y_true[nan_batch_index][:, ~nan_month_index].reshape(partial_shape)
         y_forecast_partial = y_forecast[nan_batch_index][:, ~nan_month_index].reshape(partial_shape)
@@ -446,17 +409,12 @@
         assert y_forecast_full.shape[0] + y_forecast_partial.shape[0] == y_forecast.shape[0]
         assert y_forecast_full[0].shape == y_true_full[0].shape
         assert bool(torch.all(torch.isnan(y_forecast_full))) is False
->>>>>>> 5c568657
 
         total_full_timesteps = y_forecast_full.shape[0] * y_forecast_full.shape[1]
         total_partial_timesteps = y_forecast_partial.shape[0] * y_forecast_partial.shape[1]
         w_full = total_full_timesteps / (total_full_timesteps + total_partial_timesteps)
         w_partial = total_partial_timesteps / (total_full_timesteps + total_partial_timesteps)
         loss_full = self.forecaster_loss(y_forecast_full, y_true_full)
-<<<<<<< HEAD
-        loss_partial = self.forecaster_loss(y_forecast_partial, y_true_partial)
-=======
->>>>>>> 5c568657
         return (w_full * loss_full) + (w_partial * loss_partial)
 
     def _split_preds_and_get_loss(
@@ -468,11 +426,8 @@
         loss: Union[float, torch.Tensor] = 0
         output_dict = {}
 
-<<<<<<< HEAD
-        if self.forecaster:
-=======
+
         if self.forecaster_output_timesteps > 0:
->>>>>>> 5c568657
             # -------------------------------------------------------------------------------
             # Forecast
             # -------------------------------------------------------------------------------
