from argparse import ArgumentParser, Namespace
from pathlib import Path

from src.ETL.dataset import LabeledDataset
import numpy as np
import logging
import json
import xarray as xr
from tqdm import tqdm
from typing import cast, Callable, Tuple, Dict, Any, Type, Optional, List, Union

import torch
from torch.nn import functional as F
from torch.utils.data import DataLoader

import pytorch_lightning as pl

from sklearn.metrics import (
    roc_auc_score,
    accuracy_score,
    precision_score,
    recall_score,
    f1_score,
    mean_absolute_error,
)

from src.ETL.ee_boundingbox import BoundingBox
from src.bounding_boxes import bounding_boxes
from src.utils import data_dir, get_dvc_dir, set_seed
from src.datasets_labeled import labeled_datasets
from .data import CropDataset
from .utils import tif_to_np, preds_to_xr
from .forecaster import Forecaster
from .classifier import Classifier

logger = logging.getLogger(__name__)


class Model(pl.LightningModule):
    r"""
    An model for annual and in-season crop mapping. This model consists of a
    forecaster.Forecaster and a classifier.Classifier - it will require the arguments
    required by those models too.

    hparams
    --------
    The default values for these parameters are set in add_model_specific_args

    :param hparams.data_folder: The path to the data. Default (assumes the model
        is being run from the scripts directory) = "../data"
    :param hparams.learning_rate: The learning rate. Default = 0.001
    :param hparams.batch_size: The batch size. Default = 64
    :param hparams.probability_threshold: The probability threshold to use to label GeoWiki
        instances as crop / not_crop (since the GeoWiki labels are a mean crop probability, as
        assigned by several labellers). In addition, this is the threshold used when calculating
        metrics which require binary predictions, such as accuracy score. Default = 0.5
    :param hparams.input_months: The number of input months to pass to the model. If
        hparams.forecast is True, the remaining months will be forecasted. Otherwise, only the
        partial timeseries will be passed to the classifier. Default = 5
    :param hparams.alpha: The weight to use when adding the global and local losses. This
        parameter is only used if hparams.multi_headed is True. Default = 10
    :param hparams.noise_factor: The standard deviation of the random noise to add to the
        raw inputs to the classifier. Default = 0.1
    :param hparams.remove_b1_b10: Whether or not to remove the B1 and B10 bands. Default = True
    :param hparams.forecast: Whether or not to forecast the partial time series. Default = True
    :param hparams.cache: Whether to load all the data into memory during training. Default = True
    :param hparams.upsample: Whether to oversample the under-represented class so that each class
        is equally represented in the training and validation dataset. Default = True
    :param hparams.target_bbox_key: The key to the bbox in bounding_box.py which determines which
        data is local and which is global
    :param hparams.train_datasets: A list of the datasets to use for training.
    :param hparams.eval_datasets: A list of the datasets to use for evaluation.
    """

    def __init__(self, hparams: Namespace) -> None:
        super().__init__()
        set_seed()

        self.hparams = hparams

        if "target_bbox_key" in hparams:
            self.target_bbox = bounding_boxes[hparams.target_bbox_key]
        else:
            # Write out parameters explicitly so they are saved in the jit model
            self.min_lon: float = hparams.min_lon
            self.max_lon: float = hparams.max_lon
            self.min_lat: float = hparams.min_lat
            self.max_lat: float = hparams.max_lat
            self.target_bbox = BoundingBox(
                hparams.min_lon, hparams.max_lon, hparams.min_lat, hparams.max_lat
            )

        self.train_datasets = self.load_datasets(hparams.train_datasets, subset="training")
        self.eval_datasets = self.load_datasets(hparams.eval_datasets, subset="evaluation")

        all_dataset_params_path = data_dir / "all_dataset_params.json"
        if all_dataset_params_path.exists():
            with (data_dir / "all_dataset_params.json").open() as f:
                all_dataset_params = json.load(f)
        else:
            all_dataset_params = {}

        normalizing_dict_key = (
            f"{hparams.train_datasets}_{hparams.up_to_year}"
            if "up_to_year" in hparams and hparams.up_to_year
            else hparams.train_datasets
        )
        if normalizing_dict_key not in all_dataset_params:
            dataset = self.get_dataset(subset="training", cache=False)
            # we save the normalizing dict because we calculate weighted
            # normalization values based on the datasets we combine.
            # The number of instances per dataset (and therefore the weights) can
            # vary between the train / test / val sets - this ensures the normalizing
            # dict stays constant between them
            if dataset.normalizing_dict is None:
                raise ValueError("Normalizing dict must be calculated using dataset.")

            all_dataset_params[normalizing_dict_key] = {
                "num_timesteps": dataset.num_timesteps,
                "input_size": dataset.num_input_features,
                "normalizing_dict": {k: v.tolist() for k, v in dataset.normalizing_dict.items()},
            }

            with all_dataset_params_path.open("w") as f:
                json.dump(all_dataset_params, f, ensure_ascii=False, indent=4, sort_keys=True)

        dataset_params = all_dataset_params[normalizing_dict_key]
        self.num_timesteps = dataset_params["num_timesteps"]
        self.input_size = dataset_params["input_size"]

        # Normalizing dict that is exposed
        self.normalizing_dict_jit: Dict[str, List[float]] = dataset_params["normalizing_dict"]
        self.normalizing_dict: Optional[Dict[str, np.ndarray]] = {
            k: np.array(v) for k, v in dataset_params["normalizing_dict"].items()
        }

<<<<<<< HEAD
        # Needed so that forecast is exposed to jit
        self.forecast = self.hparams.forecast
        self.input_months = self.hparams.input_months
        self.forecaster = torch.nn.Identity()
        if self.forecast:
            num_output_timesteps = self.num_timesteps - self.input_months
            logger.info(f"Predicting {num_output_timesteps} timesteps in the forecaster")
=======
        forecaster_output_timesteps = 0
        if self.hparams.forecast:
            self.forecaster_input_timesteps = self.hparams.input_months
            forecaster_output_timesteps = max(self.num_timesteps) - self.hparams.input_months
        elif len(self.num_timesteps) > 1:
            self.forecaster_input_timesteps = min(self.num_timesteps)
            forecaster_output_timesteps = self.hparams.input_months - min(self.num_timesteps)

        self.forecaster = None
        if forecaster_output_timesteps > 0:
>>>>>>> 2ebe06bc
            self.forecaster = Forecaster(
                num_bands=self.input_size,
                output_timesteps=forecaster_output_timesteps,
                hparams=hparams,
            )

            self.forecaster_loss = F.smooth_l1_loss

        self.classifier = Classifier(input_size=self.input_size, hparams=hparams)
        self.global_loss_function: Callable = F.binary_cross_entropy
        self.local_loss_function: Callable = F.binary_cross_entropy

    def forward(self, x: torch.Tensor) -> Tuple[torch.Tensor, torch.Tensor]:
        if not self.forecast:
            return self.classifier(x)
        x_existing = x[:, : self.input_months, :]
        x_forecasted = self.forecaster(x_existing)[:, self.input_months - 1 :, :]
        x_with_forecast = torch.cat((x_existing, x_forecasted), dim=1)
        return self.classifier(x_with_forecast)

    def configure_optimizers(self):
        return torch.optim.Adam(self.parameters(), lr=self.hparams.learning_rate)

    @staticmethod
    def load_datasets(
        input_dataset_names: Union[str, List[str]], subset: str
    ) -> List[LabeledDataset]:
        """
        Loads the datasets specified in the input_dataset_names list.
        """
        if isinstance(input_dataset_names, str):
            input_dataset_names = input_dataset_names.replace(" ", "").split(",")
            input_dataset_names = list(filter(None, input_dataset_names))

        datasets = []
        for d in labeled_datasets:
            if d.dataset in input_dataset_names:
                datasets.append(d)
                input_dataset_names.remove(d.dataset)

        for not_found_dataset in input_dataset_names:
            logger.error(f"Could not find dataset with name: {not_found_dataset}")

        logger.info(f"Using {subset} datasets: {[d.dataset for d in datasets]}")
        return datasets

    def get_dataset(
        self,
        subset: str,
        normalizing_dict: Optional[Dict] = None,
        cache: Optional[bool] = None,
        upsample: Optional[bool] = None,
        is_local_only: bool = False,
    ) -> CropDataset:
        if subset == "training":
            datasets = self.train_datasets
        else:
            datasets = self.eval_datasets

        return CropDataset(
            subset=subset,
            datasets=datasets,
            remove_b1_b10=self.hparams.remove_b1_b10,
            normalizing_dict=normalizing_dict,
            cache=self.hparams.cache if cache is None else cache,
            upsample=upsample if upsample is not None else self.hparams.upsample,
            target_bbox=self.target_bbox,
            is_local_only=is_local_only,
            up_to_year=self.hparams.up_to_year if "up_to_year" in self.hparams else None,
        )

    def train_dataloader(self):
        return DataLoader(
            self.get_dataset(
                subset="training",
                normalizing_dict=self.normalizing_dict,
                upsample=self.hparams.upsample,
            ),
            shuffle=True,
            batch_size=self.hparams.batch_size,
        )

    def val_dataloader(self):
        return DataLoader(
            self.get_dataset(
                subset="validation",
                normalizing_dict=self.normalizing_dict,
                upsample=False,  # if self.trainer is None else self.hparams.upsample,
            ),
            batch_size=self.hparams.batch_size,
        )

    def test_dataloader(self):
        return DataLoader(
            self.get_dataset(
                subset="testing", normalizing_dict=self.normalizing_dict, upsample=False
            ),
            batch_size=self.hparams.batch_size,
        )

    def predict(
        self,
        path_to_file: Path,
        with_forecaster: bool,
        batch_size: int = 64,
        add_ndvi: bool = True,
        add_ndwi: bool = False,
        nan_fill: float = 0,
        days_per_timestep: int = 30,
        local_head: bool = True,
        use_gpu: bool = True,
        disable_tqdm: bool = False,
    ) -> xr.Dataset:

        # check if a GPU is available, and if it is
        # move the model onto the GPU
        device: Optional[torch.device] = None
        if use_gpu:
            use_cuda = torch.cuda.is_available()
            if not use_cuda:
                logger.warning("No GPU - not using one")
            else:
                logger.info("Using GPU")
            device = torch.device("cuda" if use_cuda else "cpu")
            self.to(device)

        self.eval()

        input_data = tif_to_np(
            path_to_file,
            add_ndvi=add_ndvi,
            add_ndwi=add_ndwi,
            nan=nan_fill,
            normalizing_dict=self.normalizing_dict,
            days_per_timestep=days_per_timestep,
        )

        if with_forecaster:
            input_data.x = input_data.x[:, : self.input_months, :]

        predictions: List[np.ndarray] = []
        cur_i = 0

        pbar = tqdm(total=input_data.x.shape[0] - 1, disable=disable_tqdm)
        while cur_i < (input_data.x.shape[0] - 1):
            # fmt: off
            batch_x_np = input_data.x[cur_i: cur_i + batch_size]
            # fmt: on
            if self.hparams.remove_b1_b10:
                batch_x_np = CropDataset._remove_bands(batch_x_np)
            batch_x = torch.from_numpy(batch_x_np).float()

            if use_gpu and (device is not None):
                batch_x = batch_x.to(device)

            with torch.no_grad():
                if with_forecaster:
                    batch_x_next = self.forecaster(batch_x)
                    batch_x = torch.cat((batch_x, batch_x_next), dim=1)

                global_preds, local_preds = self.classifier(batch_x)
                if local_head:
                    batch_preds = local_preds
                else:
                    batch_preds = global_preds

                # back to the CPU, if necessary
                batch_preds = batch_preds.cpu()

            predictions.append(cast(torch.Tensor, batch_preds).numpy())
            cur_i += batch_size
            pbar.update(batch_size)

        all_preds = np.concatenate(predictions, axis=0)
        if len(all_preds.shape) == 1:
            all_preds = np.expand_dims(all_preds, axis=-1)

        return preds_to_xr(
            all_preds,
            lats=input_data.lat,
            lons=input_data.lon,
        )

    def _output_metrics(
        self, preds: np.ndarray, labels: np.ndarray, prefix: str = ""
    ) -> Dict[str, float]:

        if len(preds) == 0:
            # sometimes this happens in the warmup
            return {}

        output_dict: Dict[str, float] = {}
        if not (labels == labels[0]).all():
            # This can happen when lightning does its warm up on a subset of the
            # validation data
            output_dict[f"{prefix}roc_auc_score"] = roc_auc_score(labels, preds)

        preds = (preds > self.hparams.probability_threshold).astype(int)

        output_dict[f"{prefix}precision_score"] = precision_score(labels, preds)
        output_dict[f"{prefix}recall_score"] = recall_score(labels, preds)
        output_dict[f"{prefix}f1_score"] = f1_score(labels, preds)
        output_dict[f"{prefix}accuracy"] = accuracy_score(labels, preds)

        return output_dict

    def add_noise(self, x: torch.Tensor, training: bool) -> torch.Tensor:
        if (self.hparams.noise_factor == 0) or (not training):
            return x

        # expect input to be of shape [timesteps, bands]
        # and to be normalized with mean 0, std=1
        # if its not, it means no norm_dict was passed, so lets
        # just assume std=1
        noise = torch.normal(0, 1, size=x.shape).float() * self.hparams.noise_factor

        # the added noise is the same per band, so that the temporal relationships
        # are preserved
        # noise_per_timesteps = noise.repeat(x.shape[0], 1)
        return x + noise

    def _compute_forecaster_loss(
        self, y_true: torch.Tensor, y_forecast: torch.Tensor
    ) -> torch.Tensor:
        """
        Computes the loss for the forecaster
        If y_true contains nans, then all values other then nans are used for the loss
        """

        y_nans = torch.isnan(y_true)
        if y_nans.any() == False:
            return self.forecaster_loss(y_true, y_forecast)

        nan_batch_index = y_nans.any(dim=1).any(dim=1)
        nan_month_index = y_nans.any(dim=0).any(dim=1)

        full_shape = (-1, y_true.shape[1], y_true.shape[2])
        y_true_full = y_true[~nan_batch_index].reshape(full_shape)
        y_forecast_full = y_forecast[~nan_batch_index].reshape(full_shape)

        partial_shape = (-1, sum(~nan_month_index), y_true.shape[2])
        y_true_partial = y_true[nan_batch_index][:, ~nan_month_index].reshape(partial_shape)
        y_forecast_partial = y_forecast[nan_batch_index][:, ~nan_month_index].reshape(partial_shape)

        assert y_forecast_full.shape[0] + y_forecast_partial.shape[0] == y_forecast.shape[0]
        assert y_forecast_full[0].shape == y_true_full[0].shape
        assert torch.all(torch.isnan(y_forecast_full)) == False
        assert torch.all(torch.isnan(y_forecast_partial)) == False

        total_full_timesteps = y_forecast_full.shape[0] * y_forecast_full.shape[1]
        total_partial_timesteps = y_forecast_partial.shape[0] * y_forecast_partial.shape[1]
        w_full = total_full_timesteps / (total_full_timesteps + total_partial_timesteps)
        w_partial = total_partial_timesteps / (total_full_timesteps + total_partial_timesteps)
        loss_full = self.forecaster_loss(y_forecast_full, y_true_full)
        loss_partial = self.forecaster_loss(y_forecast_partial, y_true_partial)
        return (w_full * loss_full) + (w_partial * loss_partial)

    def _split_preds_and_get_loss(
        self, batch, add_preds: bool, loss_label: str, log_loss: bool, training: bool
    ) -> Dict:

        x, label, is_global = batch

<<<<<<< HEAD
        input_to_encode = x[:, : self.input_months, :]

        loss: Union[float, torch.Tensor] = 0
        if self.forecast:
            # we will predict every timestep except the first one
=======
        loss: Union[float, torch.Tensor] = 0
        output_dict = {}

        if self.forecaster:
            # -------------------------------------------------------------------------------
            # Forecast
            # -------------------------------------------------------------------------------
            input_to_encode = x[:, : self.forecaster_input_timesteps, :]
>>>>>>> 2ebe06bc
            output_to_predict = x[:, 1:, :]
            encoder_output = self.forecaster(input_to_encode)

            # -------------------------------------------------------------------------------
            # Compute loss
            # -------------------------------------------------------------------------------
            is_full_time_series = (
                x.shape[1] == self.forecaster_input_timesteps + self.forecaster.output_timesteps
            )
            if is_full_time_series:
                loss = self._compute_forecaster_loss(
                    y_true=output_to_predict, y_forecast=encoder_output
                )

            # -------------------------------------------------------------------------------
            # Create a full time series by concatenating ground truth with the forecast
            # [GT for input months, Forecast for output_timesteps]
            # -------------------------------------------------------------------------------
            final_encoded_input = torch.cat(
                (
                    (
                        self.add_noise(input_to_encode, training),
                        # -1 because the encoder output has no value for the 0th
                        # timestep
                        # fmt: off
<<<<<<< HEAD
                        encoder_output[:, self.input_months - 1:, :],
=======
                        encoder_output[:, self.forecaster_input_timesteps - 1:],
>>>>>>> 2ebe06bc
                        # fmt: on
                    )
                ),
                dim=1,
            )

            # -------------------------------------------------------------------------------
            # Set the input to the classifier (x) using the forecasted values
            # -------------------------------------------------------------------------------
            if is_full_time_series:
                nan_batch_index = x.any(dim=1).any(dim=1)
                x_full_time_series_w_noise = self.add_noise(x[~nan_batch_index], training=training)
                assert torch.any(torch.isnan(x_full_time_series_w_noise)) == False
                x = torch.cat((x_full_time_series_w_noise, final_encoded_input), dim=0)
                label = torch.cat((label[~nan_batch_index], label), dim=0)
                is_global = torch.cat((is_global[~nan_batch_index], is_global), dim=0)
            else:
                x = final_encoded_input

            if add_preds:
                output_dict["encoder_prediction"] = encoder_output
                output_dict["encoder_target"] = output_to_predict

        else:
            x = x[:, : self.hparams.input_months]
            x = self.add_noise(x, training=training)

        org_global_preds, local_preds = self.classifier(x)
        global_preds = org_global_preds[is_global != 0]
        global_labels = label[is_global != 0]

        local_preds = local_preds[is_global == 0]
        local_labels = label[is_global == 0]

        if local_preds.shape[0] > 0:
            local_loss = self.local_loss_function(
                local_preds.squeeze(-1),
                local_labels,
            )
            loss += local_loss

        if global_preds.shape[0] > 0:
            global_loss = self.global_loss_function(
                global_preds.squeeze(-1),
                global_labels,
            )

            num_local_labels = local_preds.shape[0]
            if num_local_labels == 0:
                alpha = 1
            else:
                ratio = global_preds.shape[0] / num_local_labels
                alpha = ratio / self.hparams.alpha
            loss += alpha * global_loss

        output_dict[loss_label] = loss
        if log_loss:
            output_dict["log"] = {loss_label: loss}
        if add_preds:
            output_dict.update(
                {
                    "global_pred": global_preds,
                    "global_label": global_labels,
                    "local_pred": local_preds,
                    "local_label": local_labels,
                }
            )
        return output_dict

    def training_step(self, batch, batch_idx):
        return self._split_preds_and_get_loss(
            batch, add_preds=False, loss_label="loss", log_loss=True, training=True
        )

    def validation_step(self, batch, batch_idx):
        return self._split_preds_and_get_loss(
            batch, add_preds=True, loss_label="val_loss", log_loss=True, training=False
        )

    def test_step(self, batch, batch_idx):
        return self._split_preds_and_get_loss(
            batch, add_preds=True, loss_label="test_loss", log_loss=True, training=False
        )

    @staticmethod
    def _split_tensor(outputs, label) -> Tuple[np.ndarray, np.ndarray]:
        encoded_all, unencoded_all = [], []
        for x in outputs:
            # the first half is unencoded, the second is encoded
            total = x[label]
            unencoded_all.append(total[: total.shape[0] // 2])
            # fmt: off
            encoded_all.append(total[total.shape[0] // 2:])
            # fmt: on
        return (
            torch.cat(unencoded_all).detach().cpu().numpy(),
            torch.cat(encoded_all).detach().cpu().numpy(),
        )

    @staticmethod
    def _get_output_as_np(outputs, label: str):
        return torch.cat([x[label] for x in outputs]).detach().cpu().numpy()

    def _interpretable_metrics(self, outputs, input_prefix: str, output_prefix: str) -> Dict:

        output_dict = {}

        if self.forecast:
            if self.hparams.evaluate_forecast:
                u_labels, e_labels = self._split_tensor(outputs, f"{input_prefix}label")
                u_preds, e_preds = self._split_tensor(outputs, f"{input_prefix}pred")
            else:
                e_preds = self._get_output_as_np(outputs, f"{input_prefix}pred")
                e_labels = self._get_output_as_np(outputs, f"{input_prefix}label")

        else:
            u_preds = self._get_output_as_np(outputs, f"{input_prefix}pred")
            u_labels = self._get_output_as_np(outputs, f"{input_prefix}label")

        if self.forecast:
            output_dict.update(
                self._output_metrics(e_preds, e_labels, f"encoded_{output_prefix}{input_prefix}")
            )

        if not self.forecast or (self.forecast and self.hparams.evaluate_forecast):
            output_dict.update(
                self._output_metrics(u_preds, u_labels, f"unencoded_{output_prefix}{input_prefix}")
            )

        return output_dict

    def validation_epoch_end(self, outputs):
        avg_loss = torch.stack([x["val_loss"] for x in outputs]).mean()
        logs = {"val_loss": avg_loss}
        if self.forecast:
            encoder_pred = (
                torch.cat(
                    [torch.flatten(x["encoder_prediction"], start_dim=1) for x in outputs],
                    dim=0,
                )
                .detach()
                .cpu()
                .numpy()
            )
            encoder_target = (
                torch.cat(
                    [torch.flatten(x["encoder_target"], start_dim=1) for x in outputs],
                    dim=0,
                )
                .detach()
                .cpu()
                .numpy()
            )
            if self.hparams.evaluate_forecast:
                logs["val_encoder_mae"] = mean_absolute_error(encoder_target, encoder_pred)

        if self.hparams.multi_headed:
            logs.update(self._interpretable_metrics(outputs, "global_", "val_"))
            logs.update(self._interpretable_metrics(outputs, "local_", "val_"))
        else:
            logs.update(self._interpretable_metrics(outputs, "", "val_"))
        return {"val_loss": avg_loss, "log": logs}

    def test_epoch_end(self, outputs):

        avg_loss = torch.stack([x["test_loss"] for x in outputs]).mean().item()
        output_dict = {"val_loss": avg_loss}

        if self.forecast:
            encoder_pred = (
                torch.cat(
                    [torch.flatten(x["encoder_prediction"], start_dim=1) for x in outputs],
                    dim=0,
                )
                .detach()
                .cpu()
                .numpy()
            )
            encoder_target = (
                torch.cat(
                    [torch.flatten(x["encoder_target"], start_dim=1) for x in outputs],
                    dim=0,
                )
                .detach()
                .cpu()
                .numpy()
            )
            if self.hparams.evaluate_forecast:
                output_dict["test_encoder_mae"] = mean_absolute_error(encoder_target, encoder_pred)

        if self.hparams.multi_headed:
            output_dict.update(self._interpretable_metrics(outputs, "global_", "test_"))
            output_dict.update(self._interpretable_metrics(outputs, "local_", "test_"))
        else:
            output_dict.update(self._interpretable_metrics(outputs, "", "test_"))

        return {"progress_bar": output_dict}

    @staticmethod
    def add_model_specific_args(parent_parser: ArgumentParser) -> ArgumentParser:
        parser = ArgumentParser(parents=[parent_parser], add_help=False)

        parser_args: Dict[str, Tuple[Type, Any]] = {
            # assumes this is being run from "scripts"
            "--learning_rate": (float, 0.001),
            "--batch_size": (int, 256),
            "--probability_threshold": (float, 0.5),
            "--input_months": (int, 12),
            "--alpha": (float, 10),
            "--noise_factor": (float, 0.1),
            "--max_epochs": (int, 1000),
            "--patience": (int, 10),
        }

        for key, val in parser_args.items():
            parser.add_argument(key, type=val[0], default=val[1])

        parser.add_argument("--remove_b1_b10", dest="remove_b1_b10", action="store_true")
        parser.add_argument("--keep_b1_b10", dest="remove_b1_b10", action="store_false")
        parser.set_defaults(remove_b1_b10=True)

        parser.add_argument("--forecast", dest="forecast", action="store_true")
        parser.add_argument("--do_not_forecast", dest="forecast", action="store_false")
        parser.set_defaults(forecast=False)

        parser.add_argument("--cache", dest="cache", action="store_true")
        parser.add_argument("--do_not_cache", dest="cache", action="store_false")
        parser.set_defaults(cache=True)

        parser.add_argument("--upsample", dest="upsample", action="store_true")
        parser.add_argument("--do_not_upsample", dest="upsample", action="store_false")
        parser.set_defaults(upsample=True)

        classifier_parser = Classifier.add_model_specific_args(parser)
        return Forecaster.add_model_specific_args(classifier_parser)

    def save(self):
        sm = torch.jit.script(self)
        model_path = get_dvc_dir("models") / f"{self.hparams.model_name}.pt"
        if model_path.exists():
            model_path.unlink()
        sm.save(model_path)<|MERGE_RESOLUTION|>--- conflicted
+++ resolved
@@ -134,26 +134,20 @@
             k: np.array(v) for k, v in dataset_params["normalizing_dict"].items()
         }
 
-<<<<<<< HEAD
         # Needed so that forecast is exposed to jit
         self.forecast = self.hparams.forecast
         self.input_months = self.hparams.input_months
         self.forecaster = torch.nn.Identity()
+        forecaster_output_timesteps = 0
         if self.forecast:
-            num_output_timesteps = self.num_timesteps - self.input_months
-            logger.info(f"Predicting {num_output_timesteps} timesteps in the forecaster")
-=======
-        forecaster_output_timesteps = 0
-        if self.hparams.forecast:
             self.forecaster_input_timesteps = self.hparams.input_months
             forecaster_output_timesteps = max(self.num_timesteps) - self.hparams.input_months
         elif len(self.num_timesteps) > 1:
             self.forecaster_input_timesteps = min(self.num_timesteps)
             forecaster_output_timesteps = self.hparams.input_months - min(self.num_timesteps)
 
-        self.forecaster = None
+        self.forecaster = torch.nn.Identity()
         if forecaster_output_timesteps > 0:
->>>>>>> 2ebe06bc
             self.forecaster = Forecaster(
                 num_bands=self.input_size,
                 output_timesteps=forecaster_output_timesteps,
@@ -417,22 +411,14 @@
 
         x, label, is_global = batch
 
-<<<<<<< HEAD
-        input_to_encode = x[:, : self.input_months, :]
-
-        loss: Union[float, torch.Tensor] = 0
-        if self.forecast:
-            # we will predict every timestep except the first one
-=======
         loss: Union[float, torch.Tensor] = 0
         output_dict = {}
 
-        if self.forecaster:
+        if self.forecaster != torch.nn.Identity():
             # -------------------------------------------------------------------------------
             # Forecast
             # -------------------------------------------------------------------------------
             input_to_encode = x[:, : self.forecaster_input_timesteps, :]
->>>>>>> 2ebe06bc
             output_to_predict = x[:, 1:, :]
             encoder_output = self.forecaster(input_to_encode)
 
@@ -458,11 +444,7 @@
                         # -1 because the encoder output has no value for the 0th
                         # timestep
                         # fmt: off
-<<<<<<< HEAD
-                        encoder_output[:, self.input_months - 1:, :],
-=======
                         encoder_output[:, self.forecaster_input_timesteps - 1:],
->>>>>>> 2ebe06bc
                         # fmt: on
                     )
                 ),
