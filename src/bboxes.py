--- conflicted
+++ resolved
@@ -14,9 +14,5 @@
     "Togo": BBox(min_lat=6.089, max_lat=11.134, min_lon=-0.1501, max_lon=1.778),
     "Uganda": BBox(min_lat=-1.63, max_lat=4.30, min_lon=29.12, max_lon=35.18),
     "Tanzania": BBox(min_lat=-13.794, max_lat=0.801, min_lon=28.082, max_lon=41.331),
-<<<<<<< HEAD
-    "Zambia": BBox(min_lat=-18.185, max_lat=-8.040, min_lon=21.826, max_lon=33.818),
-=======
     "Zambia": BBox(min_lat=-18.334, max_lat=-7.536, min_lon=21.379, max_lon=33.991),
->>>>>>> 94f605d6
 }