--- conflicted
+++ resolved
@@ -13,11 +13,7 @@
 FEATURE_FILENAME = "filename"
 FEATURE_PATH = "save_path"
 TIF_PATHS = "tif_paths"
-<<<<<<< HEAD
-=======
-IS_LOCAL = "is_local"
 CROP_TYPE = "crop_type"
->>>>>>> de478fac
 
 BANDS = [
     "B1",
