from dataclasses import dataclass
from datetime import timedelta
from pathlib import Path
from typing import Optional, Tuple
import logging
import pandas as pd

from .engineer import Engineer
from .label_downloader import RawLabels
from .processor import Processor
from .ee_exporter import LabelExporter, RegionExporter, Season
from .ee_boundingbox import BoundingBox
from src.constants import COUNTRY, CROP_PROB, LAT, LON, START, END, SOURCE, NUM_LABELERS, SUBSET

logger = logging.getLogger(__name__)

data_folder: Path = Path(__file__).parent.parent.parent / "data"


@dataclass
class Dataset:
    sentinel_dataset: str

    @staticmethod
    def is_output_folder_ready(output_folder: Path, check_if_folder_empty=False):
        if output_folder.exists():
            if check_if_folder_empty:
                is_empty = not any(output_folder.iterdir())
                return is_empty
            else:
                logger.warning(f"{output_folder} already exists skipping for {output_folder.stem}")
                return False
        elif output_folder.parent.exists():
            logger.info(f"Creating directory: {output_folder}")
            output_folder.mkdir()
            return True
        else:
            logger.warning(
                f"{output_folder.parent} does not exist locally, use "
                f"`dvc pull data/{output_folder.parent.stem}` to download latest"
            )
            return False


@dataclass
class LabeledDataset(Dataset):
    dataset: str = ""
    country: str = ""

    # Raw label parameters
    raw_labels: Tuple[RawLabels, ...] = ()

    # Process parameters
    processors: Tuple[Processor, ...] = ()

    # Engineer parameters
    is_global: bool = False
    nan_fill: float = 0.0
    max_nan_ratio: float = 0.3
    checkpoint: bool = True
    add_ndvi: bool = True
    add_ndwi: bool = False
    include_extended_filenames: bool = True
    calculate_normalizing_dict: bool = True
    days_per_timestep: int = 30
    num_timesteps: int = 12

    def __post_init__(self):
        raw_dir = data_folder / "raw"
        self.raw_labels_dir = raw_dir / self.dataset
        self.raw_images_dir = raw_dir / self.sentinel_dataset
        self.labels_path = data_folder / "processed" / (self.dataset + ".csv")
        self.features_dir = data_folder / "features" / self.dataset

    def create_pickled_labeled_dataset(self):
        if self.is_output_folder_ready(self.features_dir):
            Engineer(
                sentinel_files_path=self.raw_images_dir,
                labels_path=self.labels_path,
                save_dir=self.features_dir,
                is_global=self.is_global,
                nan_fill=self.nan_fill,
                add_ndvi=self.add_ndvi,
                add_ndwi=self.add_ndwi,
                max_nan_ratio=self.max_nan_ratio,
            ).create_pickled_labeled_dataset(
                checkpoint=self.checkpoint,
                include_extended_filenames=self.include_extended_filenames,
                calculate_normalizing_dict=self.calculate_normalizing_dict,
                days_per_timestep=self.days_per_timestep,
            )

    def process_labels(self):
        total_days = timedelta(days=self.num_timesteps * self.days_per_timestep)

        # Combine all processed labels
        label_dfs = [p.process(self.raw_labels_dir, total_days) for p in self.processors]
        df = pd.concat(label_dfs)

        # Combine duplicate labels
        df[NUM_LABELERS] = 1
        df = df.groupby([LON, LAT, START, END], as_index=False).agg(
            {SOURCE: ",".join, CROP_PROB: "mean", NUM_LABELERS: "sum", SUBSET: "first"}
        )
        df[COUNTRY] = self.country
        df = df.reset_index(drop=True)
        df.to_csv(self.labels_path, index=False)

    def download_raw_labels(self):
<<<<<<< HEAD
        if len(self.raw_labels) == 0:
            logger.warning(f"No raw labels set for {self.dataset}")
        elif self.is_output_folder_ready(self.raw_labels_dir):
=======
        if self.is_output_folder_setup(self.raw_labels_dir):
            if len(self.raw_labels) == 0:
                logger.warning(f"No raw labels set for {self.dataset}")

>>>>>>> 54b1fdfe
            for label in self.raw_labels:
                label.download_file(output_folder=self.raw_labels_dir)

    def export_earth_engine_data(self, start_from: Optional[int] = None):
        if self.is_output_folder_ready(self.raw_images_dir) or start_from is not None:
            LabelExporter(
                sentinel_dataset=self.sentinel_dataset,
                output_folder=self.raw_images_dir,
                fast=False,
            ).export(labels_path=self.labels_path, start_from=start_from)


@dataclass
class UnlabeledDataset(Dataset):
    region_bbox: BoundingBox
    season: Season

    def __post_init__(self):
        self.raw_images_dir = data_folder / "raw" / self.sentinel_dataset

    def export_earth_engine_data(self):
        if self.is_output_folder_ready(self.raw_images_dir):
            RegionExporter(
                sentinel_dataset=self.sentinel_dataset, output_folder=self.raw_images_dir
            ).export(region_bbox=self.region_bbox, season=self.season, metres_per_polygon=None)<|MERGE_RESOLUTION|>--- conflicted
+++ resolved
@@ -107,16 +107,10 @@
         df.to_csv(self.labels_path, index=False)
 
     def download_raw_labels(self):
-<<<<<<< HEAD
-        if len(self.raw_labels) == 0:
-            logger.warning(f"No raw labels set for {self.dataset}")
-        elif self.is_output_folder_ready(self.raw_labels_dir):
-=======
-        if self.is_output_folder_setup(self.raw_labels_dir):
+        if self.is_output_folder_ready(self.raw_labels_dir):
             if len(self.raw_labels) == 0:
                 logger.warning(f"No raw labels set for {self.dataset}")
 
->>>>>>> 54b1fdfe
             for label in self.raw_labels:
                 label.download_file(output_folder=self.raw_labels_dir)
 
