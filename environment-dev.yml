--- conflicted
+++ resolved
@@ -1,4 +1,4 @@
-# name: landcover-mapping
+name: landcover-mapping
 channels:
     - conda-forge
     - pytorch
@@ -18,11 +18,6 @@
           - wandb
           - types-requests
           - types-python-dateutil
-<<<<<<< HEAD
-          - openmapflow[data]==0.2.1
-          - dvc[gs]
-          
-=======
           - openmapflow[data]==0.2.2rc1
           - dvc[gs]
->>>>>>> 50b4831e
+          