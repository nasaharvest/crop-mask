outs:
<<<<<<< HEAD
- md5: 6e93e6cad86a8adad8dee9debd34f842.dir
  size: 679501023
  nfiles: 50
=======
- md5: 0579b3bf8a8f0e85fc29c8644ef13ceb.dir
  size: 685313525
  nfiles: 52
>>>>>>> 5b86c02c
  path: datasets
  hash: md5<|MERGE_RESOLUTION|>--- conflicted
+++ resolved
@@ -1,12 +1,6 @@
-outs:
-<<<<<<< HEAD
-- md5: 6e93e6cad86a8adad8dee9debd34f842.dir
-  size: 679501023
-  nfiles: 50
-=======
-- md5: 0579b3bf8a8f0e85fc29c8644ef13ceb.dir
-  size: 685313525
-  nfiles: 52
->>>>>>> 5b86c02c
-  path: datasets
-  hash: md5+outs:
+- md5: c4028dd3576e2aec398fb96c3985b3ac.dir
+  size: 688003567
+  nfiles: 53
+  path: datasets
+  hash: md5