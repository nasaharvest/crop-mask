outs:
<<<<<<< HEAD
- md5: 8a8fd9cf400375f6fd3797a0aa269dd8.dir
  size: 496013409
  nfiles: 26
=======
- md5: 53ea498596ac366d8177305bdb7a429d.dir
  size: 486158194
  nfiles: 27
>>>>>>> 0dc58b88
  path: datasets<|MERGE_RESOLUTION|>--- conflicted
+++ resolved
@@ -1,11 +1,5 @@
 outs:
-<<<<<<< HEAD
-- md5: 8a8fd9cf400375f6fd3797a0aa269dd8.dir
-  size: 496013409
-  nfiles: 26
-=======
 - md5: 53ea498596ac366d8177305bdb7a429d.dir
   size: 486158194
   nfiles: 27
->>>>>>> 0dc58b88
   path: datasets