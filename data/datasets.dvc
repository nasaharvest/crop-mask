outs:
<<<<<<< HEAD
- md5: c6ed45257ab759431898d27adf1db32f.dir
  size: 726121959
  nfiles: 47
=======
- md5: b6a08170b543289fc043576b00e8a65c.dir
  size: 658002555
  nfiles: 45
>>>>>>> d16c2435
  path: datasets
  hash: md5<|MERGE_RESOLUTION|>--- conflicted
+++ resolved
@@ -1,12 +1,6 @@
 outs:
-<<<<<<< HEAD
-- md5: c6ed45257ab759431898d27adf1db32f.dir
-  size: 726121959
-  nfiles: 47
-=======
 - md5: b6a08170b543289fc043576b00e8a65c.dir
   size: 658002555
   nfiles: 45
->>>>>>> d16c2435
   path: datasets
   hash: md5