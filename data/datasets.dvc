outs:
<<<<<<< HEAD
- md5: b2af450fdaf9f66ed3425f26326c082f.dir
  size: 596543593
  nfiles: 37
=======
- md5: e5f9c1567df1a8f2a50a14d002ad1dd9.dir
  size: 595610793
  nfiles: 36
>>>>>>> f3159fc7
  path: datasets<|MERGE_RESOLUTION|>--- conflicted
+++ resolved
@@ -1,11 +1,5 @@
 outs:
-<<<<<<< HEAD
-- md5: b2af450fdaf9f66ed3425f26326c082f.dir
-  size: 596543593
+- md5: 7ecdbed2652f6d49ebca77b65cd47b92.dir
+  size: 596929302
   nfiles: 37
-=======
-- md5: e5f9c1567df1a8f2a50a14d002ad1dd9.dir
-  size: 595610793
-  nfiles: 36
->>>>>>> f3159fc7
   path: datasets