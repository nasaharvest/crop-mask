--- conflicted
+++ resolved
@@ -1,12 +1,6 @@
 outs:
-<<<<<<< HEAD
-- md5: fa0d5dd748daa9768a3d69fc91b12a28.dir
-  size: 440656530
-  nfiles: 375
-=======
 - md5: 53662f45a86eb8f39bd26f87f3b98e6e.dir
   size: 442437587
   nfiles: 380
->>>>>>> d16c2435
   path: raw
   hash: md5