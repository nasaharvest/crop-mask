{
    "Rwanda": {
        "val_loss": 0.7164,
        "test_encoder_mae": 0.4037,
        "unencoded_test_local_roc_auc_score": 0.8304,
        "unencoded_test_local_precision_score": 0.6087,
        "unencoded_test_local_recall_score": 0.6829,
        "unencoded_test_local_f1_score": 0.6437,
        "unencoded_test_local_accuracy": 0.7615,
        "encoded_test_local_roc_auc_score": 0.7909,
        "encoded_test_local_precision_score": 0.5682,
        "encoded_test_local_recall_score": 0.6098,
        "encoded_test_local_f1_score": 0.5882,
        "encoded_test_local_accuracy": 0.7308
    },
    "Togo": {
        "val_loss": 0.9169,
        "test_encoder_mae": 0.4298,
        "unencoded_test_local_roc_auc_score": 0.8587,
        "unencoded_test_local_precision_score": 0.5799,
        "unencoded_test_local_recall_score": 0.9159,
        "unencoded_test_local_f1_score": 0.7101,
        "unencoded_test_local_accuracy": 0.7419,
        "encoded_test_local_roc_auc_score": 0.786,
        "encoded_test_local_precision_score": 0.597,
        "encoded_test_local_recall_score": 0.7477,
        "encoded_test_local_f1_score": 0.6639,
        "encoded_test_local_accuracy": 0.7387
    },
    "Mali": {
        "val_loss": 0.5875,
        "test_encoder_mae": 0.3482,
        "unencoded_test_local_roc_auc_score": 0.9763,
        "unencoded_test_local_precision_score": 0.974,
        "unencoded_test_local_recall_score": 0.9494,
        "unencoded_test_local_f1_score": 0.9615,
        "unencoded_test_local_accuracy": 0.9368,
        "encoded_test_local_roc_auc_score": 0.9699,
        "encoded_test_local_precision_score": 0.961,
        "encoded_test_local_recall_score": 0.9367,
        "encoded_test_local_f1_score": 0.9487,
        "encoded_test_local_accuracy": 0.9158
    },
    "Kenya": {
<<<<<<< HEAD
        "val_loss": 0.2348,
        "test_encoder_mae": 0.2985,
        "unencoded_test_local_roc_auc_score": 0.9898,
        "unencoded_test_local_precision_score": 0.9782,
        "unencoded_test_local_recall_score": 0.951,
        "unencoded_test_local_f1_score": 0.9644,
        "unencoded_test_local_accuracy": 0.9514,
        "encoded_test_local_roc_auc_score": 0.9845,
        "encoded_test_local_precision_score": 0.9548,
        "encoded_test_local_recall_score": 0.9657,
        "encoded_test_local_f1_score": 0.9602,
        "encoded_test_local_accuracy": 0.9446
=======
        "val_loss": 0.2367,
        "test_encoder_mae": 0.303,
        "unencoded_test_local_roc_auc_score": 0.9898,
        "unencoded_test_local_precision_score": 0.9798,
        "unencoded_test_local_recall_score": 0.9493,
        "unencoded_test_local_f1_score": 0.9643,
        "unencoded_test_local_accuracy": 0.9514,
        "encoded_test_local_roc_auc_score": 0.9847,
        "encoded_test_local_precision_score": 0.961,
        "encoded_test_local_recall_score": 0.9673,
        "encoded_test_local_f1_score": 0.9642,
        "encoded_test_local_accuracy": 0.9502
>>>>>>> 65cc759f
    }
}<|MERGE_RESOLUTION|>--- conflicted
+++ resolved
@@ -42,20 +42,6 @@
         "encoded_test_local_accuracy": 0.9158
     },
     "Kenya": {
-<<<<<<< HEAD
-        "val_loss": 0.2348,
-        "test_encoder_mae": 0.2985,
-        "unencoded_test_local_roc_auc_score": 0.9898,
-        "unencoded_test_local_precision_score": 0.9782,
-        "unencoded_test_local_recall_score": 0.951,
-        "unencoded_test_local_f1_score": 0.9644,
-        "unencoded_test_local_accuracy": 0.9514,
-        "encoded_test_local_roc_auc_score": 0.9845,
-        "encoded_test_local_precision_score": 0.9548,
-        "encoded_test_local_recall_score": 0.9657,
-        "encoded_test_local_f1_score": 0.9602,
-        "encoded_test_local_accuracy": 0.9446
-=======
         "val_loss": 0.2367,
         "test_encoder_mae": 0.303,
         "unencoded_test_local_roc_auc_score": 0.9898,
@@ -68,6 +54,5 @@
         "encoded_test_local_recall_score": 0.9673,
         "encoded_test_local_f1_score": 0.9642,
         "encoded_test_local_accuracy": 0.9502
->>>>>>> 65cc759f
     }
 }