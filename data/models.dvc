outs:
<<<<<<< HEAD
- md5: 715b5953dc7b57e27bba906d7c04b3c1.dir
  size: 12262760
  nfiles: 10
=======
- md5: 18fdc0138fdb441408cae61e72e267a6.dir
  size: 19942746
  nfiles: 14
>>>>>>> 90495be7
  path: models<|MERGE_RESOLUTION|>--- conflicted
+++ resolved
@@ -1,11 +1,5 @@
 outs:
-<<<<<<< HEAD
-- md5: 715b5953dc7b57e27bba906d7c04b3c1.dir
-  size: 12262760
-  nfiles: 10
-=======
 - md5: 18fdc0138fdb441408cae61e72e267a6.dir
   size: 19942746
   nfiles: 14
->>>>>>> 90495be7
   path: models