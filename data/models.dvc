--- conflicted
+++ resolved
@@ -1,11 +1,5 @@
 outs:
-<<<<<<< HEAD
-- md5: 422928b03fa64209621cf836ba1e0c16.dir
-  size: 49027686
-  nfiles: 34
-=======
-- md5: b5eec55168aac3c37ebb280278aba1d3.dir
-  size: 39869012
-  nfiles: 28
->>>>>>> db35b8e3
+- md5: 78fb6481b081589d24a2055644754950.dir
+  size: 50565196
+  nfiles: 36
   path: models