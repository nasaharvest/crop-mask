outs:
<<<<<<< HEAD
- md5: d4abce164112ac762d443bc04df0b353.dir
  size: 62936406
  nfiles: 22
=======
- md5: d6e7d12392b82d7e2b2b135113680c24.dir
  size: 56799271
  nfiles: 20
>>>>>>> 36d28eb3
  path: models<|MERGE_RESOLUTION|>--- conflicted
+++ resolved
@@ -1,11 +1,5 @@
 outs:
-<<<<<<< HEAD
-- md5: d4abce164112ac762d443bc04df0b353.dir
-  size: 62936406
-  nfiles: 22
-=======
 - md5: d6e7d12392b82d7e2b2b135113680c24.dir
   size: 56799271
   nfiles: 20
->>>>>>> 36d28eb3
   path: models