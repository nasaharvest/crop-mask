--- conflicted
+++ resolved
@@ -1,9 +1,4 @@
 outs:
-<<<<<<< HEAD
-- md5: 59153f780859b14916c6a3557b04d784
-  size: 119831585
-=======
 - md5: 4eacd0e3314f1feaffc16d5b98f45e11
   size: 129742508
->>>>>>> 36d28eb3
   path: compressed_features.tar.gz